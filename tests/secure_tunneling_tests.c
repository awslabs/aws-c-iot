--- conflicted
+++ resolved
@@ -345,14 +345,9 @@
     ASSERT_TRUE(aws_byte_cursor_eq_c_str(&path, "/tunnel?local-proxy-mode=source"));
 
     /* Verify headers */
-    const char *expected_headers[][2] = {
-<<<<<<< HEAD
-        {"Sec-WebSocket-Protocol", "aws.iot.securetunneling-1.0"}, {"access-token", ACCESS_TOKEN}};
-=======
-        {"Sec-WebSocket-Protocol", "aws.iot.securetunneling-1.0"},
-        {"access-token", ACCESS_TOKEN},
-    };
->>>>>>> 4cc8a289
+    const char *expected_headers[][2] = {{"Sec-WebSocket-Protocol", "aws.iot.securetunneling-1.0"},
+					 {"access-token", ACCESS_TOKEN}};
+
     const struct aws_http_headers *headers = aws_http_message_get_const_headers(websocket_options.handshake_request);
     for (size_t i = 0; i < sizeof(expected_headers) / sizeof(expected_headers[0]); i++) {
         struct aws_byte_cursor name = aws_byte_cursor_from_c_str(expected_headers[i][0]);
