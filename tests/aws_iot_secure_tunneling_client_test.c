--- conflicted
+++ resolved
@@ -7,7 +7,7 @@
 #include <aws/iotdevice/iotdevice.h>
 #include <aws/iotdevice/secure_tunneling.h>
 #include <aws/testing/aws_test_harness.h>
-#include <unistd.h>
+// #include <unistd.h>
 
 #define UNUSED(x) (void)(x)
 
@@ -15,6 +15,7 @@
 static struct aws_condition_variable condition_variable = AWS_CONDITION_VARIABLE_INIT;
 
 static void s_on_send_data_complete(int error_code, void *user_data) {
+    UNUSED(user_data);
     printf("Error code on complete %d.\n\n", error_code);
 }
 
@@ -105,22 +106,15 @@
     aws_mutex_unlock(&mutex);
 
     secure_tunnel->vtable.send_stream_start(secure_tunnel);
-<<<<<<< HEAD
-    usleep(5000000);
-=======
     // usleep(5000000);
->>>>>>> a84d8365
 
     char *payload = "Hi! I'm Paul / Some random payload";
     struct aws_byte_buf buffer = aws_byte_buf_from_c_str(payload);
     secure_tunnel->vtable.send_data(secure_tunnel, &buffer);
-<<<<<<< HEAD
 
     char *payload2 = "Hi! I'm Paul / Some random payload";
     struct aws_byte_buf buffer2 = aws_byte_buf_from_c_str(payload2);
     secure_tunnel->vtable.send_data(secure_tunnel, &buffer2);
-=======
->>>>>>> a84d8365
     // usleep(5000000);
 
     secure_tunnel->vtable.send_stream_reset(secure_tunnel);
