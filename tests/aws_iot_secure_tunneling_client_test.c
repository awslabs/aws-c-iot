#include <aws/common/condition_variable.h>
#include <aws/common/mutex.h>
#include <aws/http/http.h>
#include <aws/io/channel_bootstrap.h>
#include <aws/io/event_loop.h>
#include <aws/io/socket.h>
#include <aws/iotdevice/iotdevice.h>
#include <aws/iotdevice/secure_tunneling.h>
#include <aws/testing/aws_test_harness.h>

#define UNUSED(x) (void)(x)

static struct aws_mutex mutex = AWS_MUTEX_INIT;
static struct aws_condition_variable condition_variable = AWS_CONDITION_VARIABLE_INIT;

static int on_send_data_complete_error_code = 0;

static void s_on_send_data_complete(int error_code, void *user_data) {
    UNUSED(user_data);
    aws_mutex_lock(&mutex);
    on_send_data_complete_error_code = error_code;
    aws_condition_variable_notify_one(&condition_variable);
    aws_mutex_unlock(&mutex);
}

static void s_on_connection_complete(const struct aws_secure_tunnel *secure_tunnel) {
    UNUSED(secure_tunnel);
    aws_mutex_lock(&mutex);
    aws_condition_variable_notify_one(&condition_variable);
    aws_mutex_unlock(&mutex);
}

static void s_on_data_receive(const struct aws_secure_tunnel *secure_tunnel, const struct aws_byte_buf *data) {
    AWS_LOGF_INFO(AWS_LS_IOTDEVICE_SECURE_TUNNELING, "Client received data:");

    struct aws_byte_cursor data_cursor = aws_byte_cursor_from_buf(data);
    struct aws_byte_buf data_to_print;
    aws_byte_buf_init(&data_to_print, secure_tunnel->config.allocator, data->len + 1); /* +1 for null terminator */
    aws_byte_buf_append(&data_to_print, &data_cursor);
    aws_byte_buf_append_null_terminator(&data_to_print);
    AWS_LOGF_INFO(AWS_LS_IOTDEVICE_SECURE_TUNNELING, "%s", (char *)data_to_print.buffer);

    aws_byte_buf_clean_up(&data_to_print);
}

static void s_on_stream_start(const struct aws_secure_tunnel *secure_tunnel) {
    AWS_LOGF_INFO(
        AWS_LS_IOTDEVICE_SECURE_TUNNELING, "Client received StreamStart. stream_id=%d", secure_tunnel->stream_id);
}

static void s_on_stream_reset(const struct aws_secure_tunnel *secure_tunnel) {
    UNUSED(secure_tunnel);
    AWS_LOGF_INFO(AWS_LS_IOTDEVICE_SECURE_TUNNELING, "Client received StreamReset.");
}

static void s_on_session_reset(const struct aws_secure_tunnel *secure_tunnel) {
    UNUSED(secure_tunnel);
    AWS_LOGF_INFO(AWS_LS_IOTDEVICE_SECURE_TUNNELING, "Client received SessionReset.");
}

enum aws_secure_tunneling_local_proxy_mode s_local_proxy_mode_from_c_str(const char *local_proxy_mode) {
    if (strcmp(local_proxy_mode, "src") == 0) {
        return AWS_SECURE_TUNNELING_SOURCE_MODE;
    }
    return AWS_SECURE_TUNNELING_DESTINATION_MODE;
}

static void s_init_secure_tunneling_connection_config(
    struct aws_allocator *allocator,
    struct aws_client_bootstrap *bootstrap,
    struct aws_socket_options *socket_options,
    const char *access_token,
    enum aws_secure_tunneling_local_proxy_mode local_proxy_mode,
    const char *endpoint,
    struct aws_secure_tunneling_connection_config *config) {

    AWS_ZERO_STRUCT(*config);
    config->allocator = allocator;
    config->bootstrap = bootstrap;
    config->socket_options = socket_options;

    config->access_token = aws_byte_cursor_from_c_str(access_token);
<<<<<<< HEAD
    config->local_proxy_mode = AWS_SECURE_TUNNELING_SOURCE_MODE;

    if (strcmp(local_proxy_mode, "src") != 0) {
        config->local_proxy_mode = AWS_SECURE_TUNNELING_DESTINATION_MODE;
    }
    config->endpoint_host = aws_byte_cursor_from_c_str(endpoint);

    config->on_connection_complete = s_on_connection_complete;
    config->on_send_data_complete = s_on_send_data_complete;
=======
    config->local_proxy_mode = local_proxy_mode;
    config->endpoint_host = aws_byte_cursor_from_c_str(endpoint);

    config->on_connection_complete = s_on_connection_complete;
    config->on_data_receive = s_on_data_receive;
    config->on_stream_start = s_on_stream_start;
    config->on_stream_reset = s_on_stream_reset;
    config->on_session_reset = s_on_session_reset;
>>>>>>> 51057d76
    /* TODO: Initialize the rest of the callbacks */
}

int main(int argc, char **argv) {
    if (argc < 4) {
        printf(
            "3 args required, only %d passed. Usage:\n"
            "aws-c-iot-secure_tunneling-client [endpoint] [src|dest] [access_token]\n",
            argc - 1);
        return 1;
    }
    const char *endpoint = argv[1];
    enum aws_secure_tunneling_local_proxy_mode local_proxy_mode = s_local_proxy_mode_from_c_str(argv[2]);
    const char *access_token = argv[3];

    struct aws_allocator *allocator = aws_mem_tracer_new(aws_default_allocator(), NULL, AWS_MEMTRACE_BYTES, 0);

    aws_http_library_init(allocator);
    aws_iotdevice_library_init(allocator);

    struct aws_logger_standard_options logger_options = {
        .level = AWS_LL_TRACE,
        .file = stdout,
    };
    struct aws_logger logger;
    aws_logger_init_standard(&logger, allocator, &logger_options);
    aws_logger_set(&logger);

    struct aws_event_loop_group *elg = aws_event_loop_group_new_default(allocator, 1, NULL);
    struct aws_host_resolver *resolver = aws_host_resolver_new_default(allocator, 8, elg, NULL);
    struct aws_client_bootstrap_options bootstrap_options = {
        .event_loop_group = elg,
        .host_resolver = resolver,
    };
    struct aws_client_bootstrap *bootstrap = aws_client_bootstrap_new(allocator, &bootstrap_options);

    struct aws_socket_options socket_options;
    AWS_ZERO_STRUCT(socket_options);
    socket_options.connect_timeout_ms = 3000;
    socket_options.type = AWS_SOCKET_STREAM;
    socket_options.domain = AWS_SOCKET_IPV6;

    /* setup secure tunneling connection config */
    struct aws_secure_tunneling_connection_config config;
    s_init_secure_tunneling_connection_config(
        allocator, bootstrap, &socket_options, access_token, local_proxy_mode, endpoint, &config);

    /* Create a secure tunnel object and connect */
    struct aws_secure_tunnel *secure_tunnel = aws_secure_tunnel_new(&config);
    secure_tunnel->vtable.connect(secure_tunnel);

    /* wait here until the connection is done */
    aws_mutex_lock(&mutex);
    ASSERT_SUCCESS(aws_condition_variable_wait(&condition_variable, &mutex));
    aws_mutex_unlock(&mutex);

<<<<<<< HEAD
    AWS_RETURN_ERROR_IF2(aws_secure_tunnel_stream_start(secure_tunnel) == AWS_OP_SUCCESS, AWS_OP_ERR);
    ASSERT_SUCCESS(aws_condition_variable_wait(&condition_variable, &mutex));

    char *payload = "Hi! I'm Paul / Some random payload\n";
    struct aws_byte_buf buffer = aws_byte_buf_from_c_str(payload);
    struct aws_byte_cursor cur = aws_byte_cursor_from_buf(&buffer);
    AWS_RETURN_ERROR_IF2(aws_secure_tunnel_send_data(secure_tunnel, &cur) == AWS_OP_SUCCESS, AWS_OP_ERR);
    ASSERT_SUCCESS(aws_condition_variable_wait(&condition_variable, &mutex));

    for (size_t i = 0; i < 15; i++) {
        AWS_RETURN_ERROR_IF2(aws_secure_tunnel_send_data(secure_tunnel, &cur) == AWS_OP_SUCCESS, AWS_OP_ERR);
        ASSERT_SUCCESS(aws_condition_variable_wait(&condition_variable, &mutex));
    }

    AWS_RETURN_ERROR_IF2(aws_secure_tunnel_stream_reset(secure_tunnel) == AWS_OP_SUCCESS, AWS_OP_ERR);
    ASSERT_SUCCESS(aws_condition_variable_wait(&condition_variable, &mutex));

=======
    if (local_proxy_mode == AWS_SECURE_TUNNELING_DESTINATION_MODE) {
        /* Wait a little for data to show up */
        aws_thread_current_sleep((uint64_t)60 * 60 * 1000000000);
    }

>>>>>>> 51057d76
    /* clean up */
    secure_tunnel->vtable.close(secure_tunnel);
    aws_secure_tunnel_release(secure_tunnel);

    aws_client_bootstrap_release(bootstrap);
    aws_host_resolver_release(resolver);
    aws_event_loop_group_release(elg);
    aws_logger_clean_up(&logger);
    aws_iotdevice_library_clean_up();
    aws_http_library_clean_up();

    ASSERT_UINT_EQUALS(0, aws_mem_tracer_count(allocator));
    allocator = aws_mem_tracer_destroy(allocator);
    ASSERT_NOT_NULL(allocator);

    return AWS_OP_SUCCESS;
}<|MERGE_RESOLUTION|>--- conflicted
+++ resolved
@@ -80,26 +80,15 @@
     config->socket_options = socket_options;
 
     config->access_token = aws_byte_cursor_from_c_str(access_token);
-<<<<<<< HEAD
-    config->local_proxy_mode = AWS_SECURE_TUNNELING_SOURCE_MODE;
-
-    if (strcmp(local_proxy_mode, "src") != 0) {
-        config->local_proxy_mode = AWS_SECURE_TUNNELING_DESTINATION_MODE;
-    }
+    config->local_proxy_mode = local_proxy_mode;
     config->endpoint_host = aws_byte_cursor_from_c_str(endpoint);
 
     config->on_connection_complete = s_on_connection_complete;
     config->on_send_data_complete = s_on_send_data_complete;
-=======
-    config->local_proxy_mode = local_proxy_mode;
-    config->endpoint_host = aws_byte_cursor_from_c_str(endpoint);
-
-    config->on_connection_complete = s_on_connection_complete;
     config->on_data_receive = s_on_data_receive;
     config->on_stream_start = s_on_stream_start;
     config->on_stream_reset = s_on_stream_reset;
     config->on_session_reset = s_on_session_reset;
->>>>>>> 51057d76
     /* TODO: Initialize the rest of the callbacks */
 }
 
@@ -156,31 +145,29 @@
     ASSERT_SUCCESS(aws_condition_variable_wait(&condition_variable, &mutex));
     aws_mutex_unlock(&mutex);
 
-<<<<<<< HEAD
-    AWS_RETURN_ERROR_IF2(aws_secure_tunnel_stream_start(secure_tunnel) == AWS_OP_SUCCESS, AWS_OP_ERR);
-    ASSERT_SUCCESS(aws_condition_variable_wait(&condition_variable, &mutex));
+    if (local_proxy_mode == AWS_SECURE_TUNNELING_SOURCE_MODE) {
+        AWS_RETURN_ERROR_IF2(aws_secure_tunnel_stream_start(secure_tunnel) == AWS_OP_SUCCESS, AWS_OP_ERR);
+        ASSERT_SUCCESS(aws_condition_variable_wait(&condition_variable, &mutex));
 
-    char *payload = "Hi! I'm Paul / Some random payload\n";
-    struct aws_byte_buf buffer = aws_byte_buf_from_c_str(payload);
-    struct aws_byte_cursor cur = aws_byte_cursor_from_buf(&buffer);
-    AWS_RETURN_ERROR_IF2(aws_secure_tunnel_send_data(secure_tunnel, &cur) == AWS_OP_SUCCESS, AWS_OP_ERR);
-    ASSERT_SUCCESS(aws_condition_variable_wait(&condition_variable, &mutex));
-
-    for (size_t i = 0; i < 15; i++) {
+        char *payload = "Hi! I'm Paul / Some random payload\n";
+        struct aws_byte_buf buffer = aws_byte_buf_from_c_str(payload);
+        struct aws_byte_cursor cur = aws_byte_cursor_from_buf(&buffer);
         AWS_RETURN_ERROR_IF2(aws_secure_tunnel_send_data(secure_tunnel, &cur) == AWS_OP_SUCCESS, AWS_OP_ERR);
         ASSERT_SUCCESS(aws_condition_variable_wait(&condition_variable, &mutex));
+
+        for (size_t i = 0; i < 15; i++) {
+            AWS_RETURN_ERROR_IF2(aws_secure_tunnel_send_data(secure_tunnel, &cur) == AWS_OP_SUCCESS, AWS_OP_ERR);
+            ASSERT_SUCCESS(aws_condition_variable_wait(&condition_variable, &mutex));
+        }
+
+        AWS_RETURN_ERROR_IF2(aws_secure_tunnel_stream_reset(secure_tunnel) == AWS_OP_SUCCESS, AWS_OP_ERR);
+        ASSERT_SUCCESS(aws_condition_variable_wait(&condition_variable, &mutex));
     }
-
-    AWS_RETURN_ERROR_IF2(aws_secure_tunnel_stream_reset(secure_tunnel) == AWS_OP_SUCCESS, AWS_OP_ERR);
-    ASSERT_SUCCESS(aws_condition_variable_wait(&condition_variable, &mutex));
-
-=======
     if (local_proxy_mode == AWS_SECURE_TUNNELING_DESTINATION_MODE) {
         /* Wait a little for data to show up */
         aws_thread_current_sleep((uint64_t)60 * 60 * 1000000000);
     }
 
->>>>>>> 51057d76
     /* clean up */
     secure_tunnel->vtable.close(secure_tunnel);
     aws_secure_tunnel_release(secure_tunnel);
