#!/bin/sh
export PROTOBUF_TEST=TRUE
cd ..
mkdir build
cd build
cmake -DBUILD_DEPS=ON ../
make
./tests/tests_protobuf/aws-c-iot-st-pb-test 1
var=$?
./tests/tests_protobuf/aws-c-iot-st-pb-test 2
if [ $? != 0 ]
then
    var=$?
    echo "$var"
fi
./tests/tests_protobuf/aws-c-iot-st-pb-test 3
if [ $? != 0 ]
then
    var=$?
    echo "$var"
fi
./tests/tests_protobuf/aws-c-iot-st-pb-test 4
if [ $? != 0 ]
then
    var=$?
    echo "$var"
fi
./tests/tests_protobuf/aws-c-iot-st-pb-test 5
if [ $? != 0 ]
then
    var=$?
    echo "$var"
fi
./tests/tests_protobuf/aws-c-iot-st-pb-test 6
if [ $? != 0 ]
then
    var=$?
    echo "$var"
fi
if [ "$var" != 0 ]
then
    exit 1
fi
<<<<<<< HEAD
exit 0
=======
exit 1
>>>>>>> 905b921d
<|MERGE_RESOLUTION|>--- conflicted
+++ resolved
@@ -41,8 +41,4 @@
 then
     exit 1
 fi
-<<<<<<< HEAD
-exit 0
-=======
-exit 1
->>>>>>> 905b921d
+exit 0