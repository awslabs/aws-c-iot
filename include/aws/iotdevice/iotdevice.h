--- conflicted
+++ resolved
@@ -26,11 +26,7 @@
 enum aws_iotdevice_log_subject {
     AWS_LS_IOTDEVICE_DEFENDER_TASK = AWS_LOG_SUBJECT_BEGIN_RANGE(AWS_C_IOTDEVICE_PACKAGE_ID),
     AWS_LS_IOTDEVICE_NETWORK_CONFIG,
-<<<<<<< HEAD
-    AWS_LS_IOTDEVICE_SECUTRE_TUNNELING,
-=======
     AWS_LS_IOTDEVICE_SECURE_TUNNELING,
->>>>>>> 51057d76
 };
 
 AWS_EXTERN_C_BEGIN
