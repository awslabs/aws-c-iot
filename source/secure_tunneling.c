#include <aws/http/request_response.h>
#include <aws/http/websocket.h>
#include <aws/io/tls_channel_handler.h>
<<<<<<< HEAD
=======
#include <aws/iotdevice/iotdevice.h>
>>>>>>> 51057d76
#include <aws/iotdevice/private/serializer.h>
#include <aws/iotdevice/secure_tunneling.h>

#define MAX_WEBSOCKET_PAYLOAD 131076
#define INVALID_STREAM_ID 0
#define MAX_ST_PAYLOAD 64512
#define PAYLOAD_BYTE_LENGTH_PREFIX 2

/* TODO: Remove me */
#define UNUSED(x) (void)(x)

static void s_on_websocket_setup(
    struct aws_websocket *websocket,
    int error_code,
    int handshake_response_status,
    const struct aws_http_header *handshake_response_header_array,
    size_t num_handshake_response_headers,
    void *user_data) {

    UNUSED(websocket);
    UNUSED(error_code);
    UNUSED(handshake_response_status);
    UNUSED(handshake_response_header_array);
    UNUSED(num_handshake_response_headers);

    /* TODO: Handle error
     * https://github.com/aws-samples/aws-iot-securetunneling-localproxy/blob/master/WebsocketProtocolGuide.md#handshake-error-responses
     */

    struct aws_secure_tunnel *secure_tunnel = user_data;
    aws_http_message_release(secure_tunnel->handshake_request);
    secure_tunnel->handshake_request = NULL;

    secure_tunnel->stream_id++;
    secure_tunnel->websocket = websocket;
    secure_tunnel->config.on_connection_complete(secure_tunnel);
}

static void s_on_websocket_shutdown(struct aws_websocket *websocket, int error_code, void *user_data) {
    UNUSED(websocket);
    UNUSED(error_code);
    UNUSED(user_data);
}

static bool s_on_websocket_incoming_frame_begin(
    struct aws_websocket *websocket,
    const struct aws_websocket_incoming_frame *frame,
    void *user_data) {
    UNUSED(websocket);
    UNUSED(frame);
    UNUSED(user_data);
    return true;
}

static void s_handle_stream_start(struct aws_secure_tunnel *secure_tunnel, struct aws_iot_st_msg *st_msg) {
    if (secure_tunnel->config.local_proxy_mode == AWS_SECURE_TUNNELING_SOURCE_MODE) {
        /* Source mode tunnel clients SHOULD treat receiving StreamStart as an error and close the active data stream
         * and WebSocket connection. */
        AWS_LOGF_ERROR(AWS_LS_IOTDEVICE_SECURE_TUNNELING, "Received StreamStart in source mode. Closing the tunnel.");
        secure_tunnel->vtable.close(secure_tunnel);
    } else {
        AWS_LOGF_INFO(
            AWS_LS_IOTDEVICE_SECURE_TUNNELING,
            "Received StreamStart in destination mode. stream_id=%d",
            st_msg->streamId);
        secure_tunnel->stream_id = st_msg->streamId;
        secure_tunnel->config.on_stream_start(secure_tunnel);
    }
}

static void s_reset_secure_tunnel(struct aws_secure_tunnel *secure_tunnel) {
    secure_tunnel->stream_id = INVALID_STREAM_ID;
    secure_tunnel->received_data.len = 0; /* Drop any incomplete secure tunnel frame */
}

static void s_handle_stream_reset(struct aws_secure_tunnel *secure_tunnel, struct aws_iot_st_msg *st_msg) {
    if (secure_tunnel->stream_id == INVALID_STREAM_ID || secure_tunnel->stream_id != st_msg->streamId) {
        AWS_LOGF_WARN(
            AWS_LS_IOTDEVICE_SECURE_TUNNELING,
            "Received StreamReset with stream_id different than the active stream_id. Ignoring. st_msg->stream_id=%d "
            "secure_tunnel->stream_id=%d",
            st_msg->streamId,
            secure_tunnel->stream_id);
        return;
    }

    secure_tunnel->config.on_stream_reset(secure_tunnel);
    s_reset_secure_tunnel(secure_tunnel);
}

static void s_handle_session_reset(struct aws_secure_tunnel *secure_tunnel) {
    if (secure_tunnel->stream_id == INVALID_STREAM_ID) { /* Session reset does not need to check stream id */
        return;
    }

    secure_tunnel->config.on_session_reset(secure_tunnel);
    s_reset_secure_tunnel(secure_tunnel);
}

static void s_process_iot_st_msg(struct aws_secure_tunnel *secure_tunnel, struct aws_iot_st_msg *st_msg) {
    /* TODO: Check stream_id, send reset? */

    switch (st_msg->type) {
        case DATA:
            secure_tunnel->config.on_data_receive(secure_tunnel, &st_msg->payload);
            break;
        case STREAM_START:
            s_handle_stream_start(secure_tunnel, st_msg);
            break;
        case STREAM_RESET:
            s_handle_stream_reset(secure_tunnel, st_msg);
            break;
        case SESSION_RESET:
            s_handle_session_reset(secure_tunnel);
            break;
        case UNKNOWN:
        default:
            if (!st_msg->ignorable) {
                AWS_LOGF_WARN(
                    AWS_LS_IOTDEVICE_SECURE_TUNNELING,
                    "Encountered an unknown but un-ignorable message. type=%d",
                    st_msg->type);
            }
            break;
    }
}

static void s_process_received_data(struct aws_secure_tunnel *secure_tunnel) {
    struct aws_byte_buf *received_data = &secure_tunnel->received_data;
    struct aws_byte_cursor cursor = aws_byte_cursor_from_buf(received_data);

    uint16_t data_length = 0;
    struct aws_byte_cursor tmp_cursor =
        cursor; // If there are at least two bytes for the data_length, but not enough
                // data for a complete secure tunnel frame, we don't want to move `cursor`.
    while (aws_byte_cursor_read_be16(&tmp_cursor, &data_length) && tmp_cursor.len >= data_length) {
        cursor = tmp_cursor;

        struct aws_byte_cursor st_frame = {.len = data_length, .ptr = cursor.ptr};
        aws_byte_cursor_advance(&cursor, data_length);

        struct aws_iot_st_msg st_msg;
        aws_iot_st_msg_deserialize_from_cursor(&st_msg, &st_frame, secure_tunnel->config.allocator);
        s_process_iot_st_msg(secure_tunnel, &st_msg);

        if (st_msg.type == DATA) {
            aws_byte_buf_clean_up(&st_msg.payload);
        }
    }

    if (cursor.ptr != received_data->buffer) {
        /* TODO: Consider better data structure that doesn't require moving bytes */

        /* Move unprocessed data to the beginning */
        received_data->len = 0;
        aws_byte_buf_append(received_data, &cursor);
    }
}

static bool s_on_websocket_incoming_frame_payload(
    struct aws_websocket *websocket,
    const struct aws_websocket_incoming_frame *frame,
    struct aws_byte_cursor data,
    void *user_data) {

    UNUSED(websocket);
    UNUSED(frame);

    if (data.len > 0) {
        struct aws_secure_tunnel *secure_tunnel = user_data;
        aws_byte_buf_append(&secure_tunnel->received_data, &data);
        s_process_received_data(secure_tunnel);
    }

    return true;
}

static bool s_on_websocket_incoming_frame_complete(
    struct aws_websocket *websocket,
    const struct aws_websocket_incoming_frame *frame,
    int error_code,
    void *user_data) {
    UNUSED(websocket);
    UNUSED(frame);
    UNUSED(error_code);
    UNUSED(user_data);

    /* TODO: Check error_code */

    return true;
}

static const char *s_get_proxy_mode_string(enum aws_secure_tunneling_local_proxy_mode local_proxy_mode) {
    if (local_proxy_mode == AWS_SECURE_TUNNELING_SOURCE_MODE) {
        return "source";
    }

    return "destination";
}

static struct aws_http_message *s_new_handshake_request(const struct aws_secure_tunnel *secure_tunnel) {
    char path[50];
    snprintf(
        path,
        sizeof(path),
        "/tunnel?local-proxy-mode=%s",
        s_get_proxy_mode_string(secure_tunnel->config.local_proxy_mode));
    struct aws_http_message *handshake_request = aws_http_message_new_websocket_handshake_request(
        secure_tunnel->config.allocator, aws_byte_cursor_from_c_str(path), secure_tunnel->config.endpoint_host);

    struct aws_http_header extra_headers[] = {
        {
            .name = AWS_BYTE_CUR_INIT_FROM_STRING_LITERAL("Sec-WebSocket-Protocol"),
            .value = AWS_BYTE_CUR_INIT_FROM_STRING_LITERAL("aws.iot.securetunneling-1.0"),
        },
        {
            .name = AWS_BYTE_CUR_INIT_FROM_STRING_LITERAL("access-token"),
            .value = secure_tunnel->config.access_token,
        },
    };
    for (size_t i = 0; i < AWS_ARRAY_SIZE(extra_headers); ++i) {
        aws_http_message_add_header(handshake_request, extra_headers[i]);
    }

    return handshake_request;
}

static void s_init_websocket_client_connection_options(
    struct aws_secure_tunnel *secure_tunnel,
    struct aws_websocket_client_connection_options *websocket_options) {

    AWS_ZERO_STRUCT(*websocket_options);
    websocket_options->allocator = secure_tunnel->config.allocator;
    websocket_options->bootstrap = secure_tunnel->config.bootstrap;
    websocket_options->socket_options = secure_tunnel->config.socket_options;
    websocket_options->tls_options = &secure_tunnel->tls_con_opt;
    websocket_options->host = secure_tunnel->config.endpoint_host;
    websocket_options->port = 443;
    websocket_options->handshake_request = s_new_handshake_request(secure_tunnel);
    websocket_options->initial_window_size = MAX_WEBSOCKET_PAYLOAD; /* TODO: followup */
    websocket_options->user_data = secure_tunnel;
    websocket_options->on_connection_setup = s_on_websocket_setup;
    websocket_options->on_connection_shutdown = s_on_websocket_shutdown;
    websocket_options->on_incoming_frame_begin = s_on_websocket_incoming_frame_begin;
    websocket_options->on_incoming_frame_payload = s_on_websocket_incoming_frame_payload;
    websocket_options->on_incoming_frame_complete = s_on_websocket_incoming_frame_complete;
    websocket_options->manual_window_management = false;

    /* Save handshake_request to release it later */
    secure_tunnel->handshake_request = websocket_options->handshake_request;
}

static int s_secure_tunneling_connect(struct aws_secure_tunnel *secure_tunnel) {
    if (secure_tunnel == NULL || secure_tunnel->stream_id != INVALID_STREAM_ID) {
        return AWS_OP_ERR;
    }

    struct aws_websocket_client_connection_options websocket_options;
    s_init_websocket_client_connection_options(secure_tunnel, &websocket_options);
    if (aws_websocket_client_connect(&websocket_options)) {
        return AWS_OP_ERR;
    }

    return AWS_OP_SUCCESS;
}

static int s_secure_tunneling_close(struct aws_secure_tunnel *secure_tunnel) {
    if (secure_tunnel == NULL || secure_tunnel->stream_id == INVALID_STREAM_ID) {
        return AWS_OP_ERR;
    }

    s_reset_secure_tunnel(secure_tunnel);
    aws_websocket_close(secure_tunnel->websocket, false);
    aws_websocket_release(secure_tunnel->websocket);
    secure_tunnel->websocket = NULL;
    return AWS_OP_SUCCESS;
}

static void s_secure_tunneling_on_send_data_complete_callback(
    struct aws_websocket *websocket,
    int error_code,
    void *user_data) {
    UNUSED(websocket);
    struct data_tunnel_pair *pair = user_data;
    pair->secure_tunnel->config.on_send_data_complete(error_code, user_data);
    aws_mem_release(pair->secure_tunnel->config.allocator, (void *)pair);
}

static bool s_secure_tunneling_send_data_call(
    struct aws_websocket *websocket,
    struct aws_byte_buf *out_buf,
    void *user_data) {
    UNUSED(websocket);
    struct data_tunnel_pair *pair = user_data;
    struct aws_byte_buf *buffer = &pair->buf;
    if (aws_byte_buf_write_be16(out_buf, (int16_t)pair->buf.len) == false) {
        AWS_LOGF_ERROR(AWS_LS_IOTDEVICE_SECUTRE_TUNNELING, "Failure writing buffer length prefix to out_buf");
        goto cleanup;
    }
    if (aws_byte_buf_write(out_buf, buffer->buffer, buffer->len) == false) {
        AWS_LOGF_ERROR(AWS_LS_IOTDEVICE_SECUTRE_TUNNELING, "Failure writing data to out_buf");
        goto cleanup;
    }
    aws_byte_buf_clean_up(buffer);
    return true;
cleanup:
    aws_byte_buf_clean_up(buffer);
    aws_mem_release(pair->secure_tunnel->config.allocator, (void *)pair);
    return false;
}

static void s_init_websocket_send_frame_options(
    struct aws_websocket_send_frame_options *frame_options,
    struct data_tunnel_pair *pair) {
    frame_options->payload_length = pair->buf.len + PAYLOAD_BYTE_LENGTH_PREFIX;
    frame_options->user_data = pair;
    frame_options->stream_outgoing_payload = s_secure_tunneling_send_data_call;
    frame_options->on_complete = s_secure_tunneling_on_send_data_complete_callback;
    frame_options->opcode = AWS_WEBSOCKET_OPCODE_BINARY;
    frame_options->fin = true;
    frame_options->high_priority = false;
    AWS_ZERO_STRUCT(frame_options->rsv);
}

static int s_secure_tunneling_send(
    struct aws_secure_tunnel *secure_tunnel,
    const struct aws_byte_cursor *data,
    enum aws_iot_st_message_type type) {
    struct aws_iot_st_msg message;
    message.streamId = secure_tunnel->stream_id;
    message.ignorable = 0;
    message.type = type;
    if (data != NULL) {
        message.payload.buffer = data->ptr;
        message.payload.len = data->len;
    } else {
        message.payload.buffer = NULL;
        message.payload.len = 0;
    }
    struct data_tunnel_pair *pair =
        (struct data_tunnel_pair *)aws_mem_acquire(secure_tunnel->config.allocator, sizeof(struct data_tunnel_pair));
    pair->secure_tunnel = secure_tunnel;
    if (aws_iot_st_msg_serialize_from_struct(&pair->buf, secure_tunnel->config.allocator, message) != AWS_OP_SUCCESS) {
        AWS_LOGF_ERROR(AWS_LS_IOTDEVICE_SECUTRE_TUNNELING, "Failure serializing message");
        goto cleanup;
    }
    if (pair->buf.len > MAX_ST_PAYLOAD) {
        AWS_LOGF_ERROR(AWS_LS_IOTDEVICE_SECUTRE_TUNNELING, "Message size greater than MAX_ST_PAYLOAD");
        goto cleanup;
    }
    struct aws_websocket_send_frame_options frame_options;
    s_init_websocket_send_frame_options(&frame_options, pair);
    aws_websocket_send_frame(secure_tunnel->websocket, &frame_options);
    return AWS_OP_SUCCESS;
cleanup:
    aws_byte_buf_clean_up(&pair->buf);
    aws_mem_release(pair->secure_tunnel->config.allocator, (void *)pair);
    return AWS_OP_ERR;
}

static int s_secure_tunneling_send_data(struct aws_secure_tunnel *secure_tunnel, const struct aws_byte_cursor *data) {
    if (secure_tunnel->stream_id == INVALID_STREAM_ID) {
        AWS_LOGF_ERROR(AWS_LS_IOTDEVICE_SECUTRE_TUNNELING, "Invalid Stream Id");
        return AWS_ERROR_IOTDEVICE_SECUTRE_TUNNELING_INVALID_STREAM;
    }
    return s_secure_tunneling_send(secure_tunnel, data, DATA);
}

static int s_secure_tunneling_send_stream_start(struct aws_secure_tunnel *secure_tunnel) {
    if (secure_tunnel->config.local_proxy_mode == AWS_SECURE_TUNNELING_DESTINATION_MODE) {
        AWS_LOGF_ERROR(AWS_LS_IOTDEVICE_SECUTRE_TUNNELING, "Start can only be sent from src mode");
        return AWS_ERROR_IOTDEVICE_SECUTRE_TUNNELING_INCORRECT_MODE;
    }
    secure_tunnel->stream_id += 1;
    if (secure_tunnel->stream_id == 0)
        secure_tunnel->stream_id += 1;
    return s_secure_tunneling_send(secure_tunnel, NULL, STREAM_START);
}

static int s_secure_tunneling_send_stream_reset(struct aws_secure_tunnel *secure_tunnel) {
    if (secure_tunnel->stream_id == INVALID_STREAM_ID) {
        AWS_LOGF_ERROR(AWS_LS_IOTDEVICE_SECUTRE_TUNNELING, "Invalid Stream Id");
        return AWS_ERROR_IOTDEVICE_SECUTRE_TUNNELING_INVALID_STREAM;
    }
    return s_secure_tunneling_send(secure_tunnel, NULL, STREAM_RESET);
}

static void s_copy_secure_tunneling_connection_config(
    const struct aws_secure_tunneling_connection_config *src,
    struct aws_secure_tunneling_connection_config *dest) {
    dest->allocator = src->allocator;
    dest->bootstrap = src->bootstrap;
    dest->socket_options = src->socket_options;
    dest->access_token = src->access_token; /* TODO: followup */
    dest->local_proxy_mode = src->local_proxy_mode;
    dest->endpoint_host = src->endpoint_host; /* TODO: followup */

    dest->on_connection_complete = src->on_connection_complete;
    dest->on_send_data_complete = src->on_send_data_complete;
    dest->on_data_receive = src->on_data_receive;
    dest->on_stream_start = src->on_stream_start;
    dest->on_stream_reset = src->on_stream_reset;
    dest->on_session_reset = src->on_session_reset;
    dest->on_close = src->on_close;
}

struct aws_secure_tunnel *aws_secure_tunnel_new(
    const struct aws_secure_tunneling_connection_config *connection_config) {

    struct aws_secure_tunnel *secure_tunnel =
        aws_mem_acquire(connection_config->allocator, sizeof(struct aws_secure_tunnel));
    AWS_ZERO_STRUCT(*secure_tunnel);

    s_copy_secure_tunneling_connection_config(connection_config, &secure_tunnel->config);

    // tls
    struct aws_tls_ctx_options tls_ctx_opt;
    aws_tls_ctx_options_init_default_client(&tls_ctx_opt, connection_config->allocator);
    aws_tls_ctx_options_set_verify_peer(&tls_ctx_opt, false); /* TODO: remove me! */
    secure_tunnel->tls_ctx = aws_tls_client_ctx_new(connection_config->allocator, &tls_ctx_opt);
    aws_tls_ctx_options_clean_up(&tls_ctx_opt);
    aws_tls_connection_options_init_from_ctx(&secure_tunnel->tls_con_opt, secure_tunnel->tls_ctx);

    /* Setup vtable here */
    secure_tunnel->vtable.connect = s_secure_tunneling_connect;
    secure_tunnel->vtable.close = s_secure_tunneling_close;
    secure_tunnel->vtable.send_data = s_secure_tunneling_send_data;
    secure_tunnel->vtable.send_stream_start = s_secure_tunneling_send_stream_start;
    secure_tunnel->vtable.send_stream_reset = s_secure_tunneling_send_stream_reset;

    secure_tunnel->handshake_request = NULL;
    secure_tunnel->stream_id = INVALID_STREAM_ID;
    secure_tunnel->websocket = NULL;

    /* TODO: Release this buffer when there is no data to hold */
    aws_byte_buf_init(&secure_tunnel->received_data, connection_config->allocator, MAX_WEBSOCKET_PAYLOAD);

    return secure_tunnel;
}

void aws_secure_tunnel_release(struct aws_secure_tunnel *secure_tunnel) {
    secure_tunnel->vtable.close(secure_tunnel);

    aws_tls_connection_options_clean_up(&secure_tunnel->tls_con_opt);
    aws_tls_ctx_release(secure_tunnel->tls_ctx);
    aws_byte_buf_clean_up(&secure_tunnel->received_data);

    aws_mem_release(secure_tunnel->config.allocator, secure_tunnel);
}

int aws_secure_tunnel_send_data(struct aws_secure_tunnel *secure_tunnel, const struct aws_byte_cursor *data) {
    return secure_tunnel->vtable.send_data(secure_tunnel, data);
}

int aws_secure_tunnel_stream_start(struct aws_secure_tunnel *secure_tunnel) {
    return secure_tunnel->vtable.send_stream_start(secure_tunnel);
}

int aws_secure_tunnel_stream_reset(struct aws_secure_tunnel *secure_tunnel) {
    return secure_tunnel->vtable.send_stream_reset(secure_tunnel);
}<|MERGE_RESOLUTION|>--- conflicted
+++ resolved
@@ -1,10 +1,7 @@
 #include <aws/http/request_response.h>
 #include <aws/http/websocket.h>
 #include <aws/io/tls_channel_handler.h>
-<<<<<<< HEAD
-=======
 #include <aws/iotdevice/iotdevice.h>
->>>>>>> 51057d76
 #include <aws/iotdevice/private/serializer.h>
 #include <aws/iotdevice/secure_tunneling.h>
 
@@ -301,11 +298,11 @@
     struct data_tunnel_pair *pair = user_data;
     struct aws_byte_buf *buffer = &pair->buf;
     if (aws_byte_buf_write_be16(out_buf, (int16_t)pair->buf.len) == false) {
-        AWS_LOGF_ERROR(AWS_LS_IOTDEVICE_SECUTRE_TUNNELING, "Failure writing buffer length prefix to out_buf");
+        AWS_LOGF_ERROR(AWS_LS_IOTDEVICE_SECURE_TUNNELING, "Failure writing buffer length prefix to out_buf");
         goto cleanup;
     }
     if (aws_byte_buf_write(out_buf, buffer->buffer, buffer->len) == false) {
-        AWS_LOGF_ERROR(AWS_LS_IOTDEVICE_SECUTRE_TUNNELING, "Failure writing data to out_buf");
+        AWS_LOGF_ERROR(AWS_LS_IOTDEVICE_SECURE_TUNNELING, "Failure writing data to out_buf");
         goto cleanup;
     }
     aws_byte_buf_clean_up(buffer);
@@ -348,11 +345,11 @@
         (struct data_tunnel_pair *)aws_mem_acquire(secure_tunnel->config.allocator, sizeof(struct data_tunnel_pair));
     pair->secure_tunnel = secure_tunnel;
     if (aws_iot_st_msg_serialize_from_struct(&pair->buf, secure_tunnel->config.allocator, message) != AWS_OP_SUCCESS) {
-        AWS_LOGF_ERROR(AWS_LS_IOTDEVICE_SECUTRE_TUNNELING, "Failure serializing message");
+        AWS_LOGF_ERROR(AWS_LS_IOTDEVICE_SECURE_TUNNELING, "Failure serializing message");
         goto cleanup;
     }
     if (pair->buf.len > MAX_ST_PAYLOAD) {
-        AWS_LOGF_ERROR(AWS_LS_IOTDEVICE_SECUTRE_TUNNELING, "Message size greater than MAX_ST_PAYLOAD");
+        AWS_LOGF_ERROR(AWS_LS_IOTDEVICE_SECURE_TUNNELING, "Message size greater than MAX_ST_PAYLOAD");
         goto cleanup;
     }
     struct aws_websocket_send_frame_options frame_options;
@@ -367,7 +364,7 @@
 
 static int s_secure_tunneling_send_data(struct aws_secure_tunnel *secure_tunnel, const struct aws_byte_cursor *data) {
     if (secure_tunnel->stream_id == INVALID_STREAM_ID) {
-        AWS_LOGF_ERROR(AWS_LS_IOTDEVICE_SECUTRE_TUNNELING, "Invalid Stream Id");
+        AWS_LOGF_ERROR(AWS_LS_IOTDEVICE_SECURE_TUNNELING, "Invalid Stream Id");
         return AWS_ERROR_IOTDEVICE_SECUTRE_TUNNELING_INVALID_STREAM;
     }
     return s_secure_tunneling_send(secure_tunnel, data, DATA);
@@ -375,7 +372,7 @@
 
 static int s_secure_tunneling_send_stream_start(struct aws_secure_tunnel *secure_tunnel) {
     if (secure_tunnel->config.local_proxy_mode == AWS_SECURE_TUNNELING_DESTINATION_MODE) {
-        AWS_LOGF_ERROR(AWS_LS_IOTDEVICE_SECUTRE_TUNNELING, "Start can only be sent from src mode");
+        AWS_LOGF_ERROR(AWS_LS_IOTDEVICE_SECURE_TUNNELING, "Start can only be sent from src mode");
         return AWS_ERROR_IOTDEVICE_SECUTRE_TUNNELING_INCORRECT_MODE;
     }
     secure_tunnel->stream_id += 1;
@@ -386,7 +383,7 @@
 
 static int s_secure_tunneling_send_stream_reset(struct aws_secure_tunnel *secure_tunnel) {
     if (secure_tunnel->stream_id == INVALID_STREAM_ID) {
-        AWS_LOGF_ERROR(AWS_LS_IOTDEVICE_SECUTRE_TUNNELING, "Invalid Stream Id");
+        AWS_LOGF_ERROR(AWS_LS_IOTDEVICE_SECURE_TUNNELING, "Invalid Stream Id");
         return AWS_ERROR_IOTDEVICE_SECUTRE_TUNNELING_INVALID_STREAM;
     }
     return s_secure_tunneling_send(secure_tunnel, NULL, STREAM_RESET);
