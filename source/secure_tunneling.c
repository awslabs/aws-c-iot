--- conflicted
+++ resolved
@@ -114,7 +114,6 @@
         return AWS_OP_ERR;
     }
 
-<<<<<<< HEAD
     if (secure_tunnel->config->service_id_1 != NULL &&
         aws_string_compare(secure_tunnel->config->service_id_1, service_id_to_set) == 0) {
         secure_tunnel->config->service_id_1_stream_id = stream_id;
@@ -126,70 +125,6 @@
         secure_tunnel->config->service_id_3 != NULL &&
         aws_string_compare(secure_tunnel->config->service_id_3, service_id_to_set) == 0) {
         secure_tunnel->config->service_id_3_stream_id = stream_id;
-=======
-    s_send_websocket_ping(ping_task_context->websocket, ping_task_context->send_frame);
-
-    /* Schedule the next task */
-    uint64_t now;
-    aws_event_loop_current_clock_time(ping_task_context->event_loop, &now);
-    aws_event_loop_schedule_task_future(ping_task_context->event_loop, task, now + PING_TASK_INTERVAL);
-}
-
-static void s_on_websocket_setup(const struct aws_websocket_on_connection_setup_data *setup, void *user_data) {
-
-    /* TODO: Handle error
-     * https://github.com/aws-samples/aws-iot-securetunneling-localproxy/blob/master/WebsocketProtocolGuide.md#handshake-error-responses
-     */
-
-    struct aws_secure_tunnel *secure_tunnel = user_data;
-    aws_http_message_release(secure_tunnel->handshake_request);
-    secure_tunnel->handshake_request = NULL;
-
-    secure_tunnel->websocket = setup->websocket;
-    secure_tunnel->options->on_connection_complete(secure_tunnel->options->user_data);
-
-    struct ping_task_context *ping_task_context =
-        aws_mem_acquire(secure_tunnel->alloc, sizeof(struct ping_task_context));
-    secure_tunnel->ping_task_context = ping_task_context;
-    AWS_ZERO_STRUCT(*ping_task_context);
-    ping_task_context->allocator = secure_tunnel->alloc;
-    ping_task_context->event_loop =
-        aws_event_loop_group_get_next_loop(secure_tunnel->options->bootstrap->event_loop_group);
-    aws_atomic_store_int(&ping_task_context->task_cancelled, 0);
-    ping_task_context->websocket = setup->websocket;
-    ping_task_context->send_frame = secure_tunnel->websocket_vtable.send_frame;
-
-    aws_task_init(&ping_task_context->ping_task, s_ping_task, ping_task_context, "SecureTunnelingPingTask");
-    aws_event_loop_schedule_task_now(ping_task_context->event_loop, &ping_task_context->ping_task);
-}
-
-static void s_on_websocket_shutdown(struct aws_websocket *websocket, int error_code, void *user_data) {
-    UNUSED(websocket);
-    UNUSED(error_code);
-
-    struct aws_secure_tunnel *secure_tunnel = user_data;
-    aws_atomic_store_int(&secure_tunnel->ping_task_context->task_cancelled, 1);
-    secure_tunnel->ping_task_context->websocket = NULL;
-    secure_tunnel->options->on_connection_shutdown(secure_tunnel->options->user_data);
-}
-
-static bool s_on_websocket_incoming_frame_begin(
-    struct aws_websocket *websocket,
-    const struct aws_websocket_incoming_frame *frame,
-    void *user_data) {
-    UNUSED(websocket);
-    UNUSED(frame);
-    UNUSED(user_data);
-    return true;
-}
-
-static void s_handle_stream_start(struct aws_secure_tunnel *secure_tunnel, struct aws_iot_st_msg *st_msg) {
-    if (secure_tunnel->options->local_proxy_mode == AWS_SECURE_TUNNELING_SOURCE_MODE) {
-        /* Source mode tunnel clients SHOULD treat receiving StreamStart as an error and close the active data stream
-         * and WebSocket connection. */
-        AWS_LOGF_ERROR(AWS_LS_IOTDEVICE_SECURE_TUNNELING, "Received StreamStart in source mode. Closing the tunnel.");
-        secure_tunnel->vtable.close(secure_tunnel);
->>>>>>> fc21ca50
     } else {
         AWS_LOGF_ERROR(
             AWS_LS_IOTDEVICE_SECURE_TUNNELING,
@@ -1205,14 +1140,14 @@
 static void s_init_websocket_send_frame_options(
     struct aws_websocket_send_frame_options *frame_options,
     struct data_tunnel_pair *pair) {
+
+    AWS_ZERO_STRUCT(*frame_options);
     frame_options->payload_length = pair->buf.len + PAYLOAD_BYTE_LENGTH_PREFIX;
     frame_options->user_data = pair;
     frame_options->stream_outgoing_payload = secure_tunneling_send_data_call;
     frame_options->on_complete = s_secure_tunneling_on_send_data_complete_callback;
     frame_options->opcode = AWS_WEBSOCKET_OPCODE_BINARY;
     frame_options->fin = true;
-    frame_options->high_priority = false;
-    AWS_ZERO_STRUCT(frame_options->rsv);
 }
 
 static int s_init_data_tunnel_pair(
@@ -1817,7 +1752,6 @@
     return aws_min_u64(secure_tunnel->next_secure_tunnel_websocket_connect_timeout_time, operation_processing_time);
 }
 
-<<<<<<< HEAD
 static uint64_t s_compute_next_service_time_secure_tunnel_connected(
     struct aws_secure_tunnel *secure_tunnel,
     uint64_t now) {
@@ -1839,19 +1773,6 @@
     next_service_time = s_min_non_0_64(secure_tunnel->next_reconnect_delay_reset_time_ns, next_service_time);
 
     return next_service_time;
-=======
-static void s_init_websocket_send_frame_options(
-    struct aws_websocket_send_frame_options *frame_options,
-    struct data_tunnel_pair *pair) {
-
-    AWS_ZERO_STRUCT(*frame_options);
-    frame_options->payload_length = pair->buf.len + PAYLOAD_BYTE_LENGTH_PREFIX;
-    frame_options->user_data = pair;
-    frame_options->stream_outgoing_payload = secure_tunneling_send_data_call;
-    frame_options->on_complete = s_secure_tunneling_on_send_data_complete_callback;
-    frame_options->opcode = AWS_WEBSOCKET_OPCODE_BINARY;
-    frame_options->fin = true;
->>>>>>> fc21ca50
 }
 
 static uint64_t s_compute_next_service_time_secure_tunnel_clean_disconnect(
