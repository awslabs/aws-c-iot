--- conflicted
+++ resolved
@@ -16,11 +16,7 @@
 static struct aws_error_info s_errors[] = {
     AWS_DEFINE_ERROR_INFO_IOTDEVICE(
         AWS_ERROR_IOTDEVICE_INVALID_RESERVED_BITS,
-<<<<<<< HEAD
-        "Bits marked as reserved in the IoT Device spec were incorrectly set."),
-=======
         "Bits marked as reserved were incorrectly set"),
->>>>>>> 6e59b466
     AWS_DEFINE_ERROR_INFO_IOTDEVICE(
         AWS_ERROR_IOTDEVICE_DEFENDER_INVALID_REPORT_INTERVAL,
         "Invalid defender task reporting interval. Must be greater than 5 minutes."),
@@ -111,11 +107,7 @@
 static bool s_iotdevice_library_initialized = false;
 
 void aws_iotdevice_library_init(struct aws_allocator *allocator) {
-<<<<<<< HEAD
-    (void)(allocator);
-=======
     AWS_PRECONDITION(aws_allocator_is_valid(allocator));
->>>>>>> 6e59b466
 
     if (!s_iotdevice_library_initialized) {
         s_iotdevice_library_initialized = true;
